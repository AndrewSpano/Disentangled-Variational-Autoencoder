# Byte-compiled / optimized / DLL files
__pycache__/
*.py[cod]
*$py.class

# C extensions
*.so

# Distribution / packaging
.Python
build/
develop-eggs/
dist/
downloads/
eggs/
.eggs/
lib/
lib64/
parts/
sdist/
var/
wheels/
pip-wheel-metadata/
share/python-wheels/
*.egg-info/
.installed.cfg
*.egg
MANIFEST

# PyInstaller
#  Usually these files are written by a python script from a template
#  before PyInstaller builds the exe, so as to inject date/other infos into it.
*.manifest
*.spec

# Installer logs
pip-log.txt
pip-delete-this-directory.txt

# Unit test / coverage reports
htmlcov/
.tox/
.nox/
.coverage
.coverage.*
.cache
nosetests.xml
coverage.xml
*.cover
*.py,cover
.hypothesis/
.pytest_cache/

# Translations
*.mo
*.pot

# Django stuff:
*.log
local_settings.py
db.sqlite3
db.sqlite3-journal

# Flask stuff:
instance/
.webassets-cache

# Scrapy stuff:
.scrapy

# Sphinx documentation
docs/_build/

# PyBuilder
target/

# Jupyter Notebook
.ipynb_checkpoints

# IPython
profile_default/
ipython_config.py

# pyenv
.python-version

# pipenv
#   According to pypa/pipenv#598, it is recommended to include Pipfile.lock in version control.
#   However, in case of collaboration, if having platform-specific dependencies or dependencies
#   having no cross-platform support, pipenv may install dependencies that don't work, or not
#   install all needed dependencies.
#Pipfile.lock

# PEP 582; used by e.g. github.com/David-OConnor/pyflow
__pypackages__/

# Celery stuff
celerybeat-schedule
celerybeat.pid

# SageMath parsed files
*.sage.py

# Environments
.env
.venv
env/
venv/
ENV/
env.bak/
venv.bak/

# Spyder project settings
.spyderproject
.spyproject

# Rope project settings
.ropeproject

# mkdocs documentation
/site

# mypy
.mypy_cache/
.dmypy.json
dmypy.json

# Pyre type checker
.pyre/

# Ignore dataset and other stuff
<<<<<<< HEAD
datasets
dataset
Dataset
Datasets

=======
Dataset
datasets/
>>>>>>> ceb5cbf2
src/lightning_logs<|MERGE_RESOLUTION|>--- conflicted
+++ resolved
@@ -129,14 +129,8 @@
 .pyre/
 
 # Ignore dataset and other stuff
-<<<<<<< HEAD
 datasets
 dataset
 Dataset
 Datasets
-
-=======
-Dataset
-datasets/
->>>>>>> ceb5cbf2
 src/lightning_logs